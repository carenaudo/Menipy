# CODEX Activity Log

This file summarizes tasks requested of CODEX and a brief description of how CODEX responded.

## Entry 1 - Creating CODEXLOG.md

**Task:** Create a file called CODEXLOG.md that will describe what task was asked to CODEX and a summary of what CODEX did. This file will be updated in every task.

**Summary:** CODEX created CODEXLOG.md and added this initial entry to log future activities.

## Entry 2 - Adding CODEXLOG agent instructions

**Task:** Add a new "CODEXLOG" agent description in AGENTS.md so that CODEX appends to CODEXLOG.md after each task.

**Summary:** Updated AGENTS.md with a dedicated CODEXLOG agent section describing how the log should be maintained. Appended this entry to record the update.

## Entry 3 - Continue working with the PLAN

**Task:** Continue implementing features from PLAN.md, focusing on the GUI skeleton and calibration utilities.

**Summary:** Added basic image loading and segmentation controls to `gui/main_window.py`, implemented calibration utilities under `src/utils`, updated the CLI entry point, and expanded tests accordingly.

## Entry 4 - Fix QAction Import

**Task:** Resolve error due to missing QAction attribute from QtWidgets by importing QAction from QtGui and updating usage.

**Summary:** Updated `gui/main_window.py` to import `QAction` from `PySide6.QtGui` and replaced references to QtWidgets with direct class imports. All tests pass.

## Entry 5 - Display Image at Native Size

**Task:** Adjust the GUI so loaded images are shown at their original dimensions instead of being fit to the view.

**Summary:** Modified `load_image` in `gui/main_window.py` to reset the view transform and set the scene rectangle to the pixmap's bounds. Added a corresponding unit test to verify the image dimensions and transform. All tests pass (GUI tests skipped if PySide6 unavailable).

## Entry 6 - Expand Window to Image Size

**Task:** Ensure that when an image is loaded, the main window grows to match the image dimensions rather than constraining the view.

**Summary:** Updated `load_image` to set the graphics view size to the pixmap's bounding rectangle and call `adjustSize()` so the window expands. Extended the GUI test to confirm the view size matches the image.

## Entry 7 - Overlay Contours and Save Image

**Task:** Continue with the plan by integrating contour overlays after segmentation and adding a feature to save the annotated image.

**Summary:** Implemented `find_contours` in `segmentation.py` and updated `MainWindow` to draw contour overlays using `QPainterPath`. Added a "Save Annotated Image" action and method that render the scene to a file. Extended processing and GUI tests to cover these new capabilities.


## Entry 8 - Calibration Dialog

**Task:** Continue with the plan by adding calibration features to allow setting pixel-to-millimeter scaling from a reference line in the image.

**Summary:** Implemented an interactive `CalibrationDialog` that lets the user draw a line on the image and enter its real-world length. The dialog computes pixels-per-millimeter using `calibrate_from_points` from updated `utils.calibration`. The main window now launches this dialog via the Tools menu. Utility functions for conversions were added along with new tests.

## Entry 9 - Batch Processing

**Task:** Continue with the plan by implementing batch mode to process directories of images and export results.

**Summary:** Added a functional `run_batch` in `src/batch.py` that loads each image, applies Otsu thresholding and morphological cleanup, counts contours, and collects basic stats into a pandas DataFrame. Results can be saved to CSV. Created `tests/test_batch.py` to verify batch processing and CSV output.

## Entry 10 - CI Workflow

**Task:** Continue with the plan by adding continuous integration to run tests and build packages automatically.

**Summary:** Created `.github/workflows/ci.yml` to set up Python 3.10 and 3.11, install dependencies, run pytest with coverage, and build source and wheel distributions.

## Entry 11 - ML Segmentation Toggle

**Task:** Continue with the plan by adding an optional ML-based segmentation toggle in the GUI.

**Summary:** Implemented a `Use ML Segmentation` checkable action in `MainWindow` and a placeholder `ml_segment` function. Processing now routes through this function when the action is enabled, and tests verify the new behavior.

## Entry 12 - Zoom Control

**Task:** Continue with the plan by adding a zoom slider to adjust the image view scale.

**Summary:** Created `ZoomControl` widget in `src/gui/controls.py` and integrated it into `MainWindow`. The slider emits a `zoomChanged` signal connected to a new `set_zoom` method that scales the `QGraphicsView`. Added unit test `test_zoom_control` verifying the zoom factor. All tests pass.
## Entry 13 - Parameter Panel

**Task:** Continue with the plan by adding a panel to edit physical parameters in the GUI.

**Summary:** Implemented `ParameterPanel` widget in `src/gui/controls.py` with fields for air density, liquid density, and surface tension. Integrated the panel into `MainWindow` and exported it from the GUI package. Added `test_parameter_panel_defaults` ensuring default values are accessible. All tests pass.

## Entry 14 - Address Feedback

**Task:** Review the previous work and mark completed stages in `PLAN.md`.

**Summary:** Added "Completed by Codex" markers for the Zoom Control and Parameter Panel steps in `PLAN.md` to reflect the finished features. No code changes were required. All tests still pass.

## Entry 15 - Metrics Panel

**Task:** Continue with the plan by adding a metrics panel to display calculated values.

**Summary:** Created a `MetricsPanel` widget in `src/gui/controls.py` to show IFT, Wo number, volume, contact angle, height, and diameter. Integrated the panel into `MainWindow` and provided a simple metrics calculation in `process_image`. Exported the widget from the GUI package and added `test_metrics_panel_update` to verify updates. All tests pass.

## Entry 16 - Update Documentation

**Task:** Continue with the plan by updating DOCUMENTATION.md after implementing the metrics panel.

**Summary:** Added an Interface Overview section documenting the zoom slider, parameter panel, and metrics panel. Marked the metrics panel step complete in PLAN.md. All tests pass.

## Entry 17 - Propose Enhancements

**Task:** Continue with the plan by outlining future improvements.

**Summary:** Added bullet points under "Propose enhancements" in PLAN.md suggesting real-time metric updates, ML segmentation integration, 3D reconstruction, a CLI for batch mode, and expanded tests.

## Entry 18 - Interactive Calibration Box

**Task:** Implement a calibration mode with draggable box overlay.

**Summary:** Added a Calibration Mode checkbox to the ParameterPanel and new handlers in MainWindow to draw a blue rectangle when dragging on the image. The box coordinates are stored for downstream processing. Added unit test `test_calibration_box` and all tests pass.

## Entry 19 - Mark Calibration Box Complete

**Task:** Update PLAN.md to mark the interactive calibration box step as done.

**Summary:** Inserted "<!-- Completed by Codex -->" comment under the Interactive Calibration Box section in PLAN.md and under Update Documentation. All tests pass.

## Entry 20 - Pixel-to-mm Calibration

**Task:** Implement manual and automatic pixel-to-mm calibration.

**Summary:** Added calibration controls to the parameter panel with manual/automatic modes and reference length input. Updated `MainWindow.open_calibration` to crop the ROI and call a new `auto_calibrate` utility. Implemented `auto_calibrate` in `src/utils/calibration.py` and exposed it via `__init__`. Added tests for automatic calibration and new GUI controls, updated README with a Calibration Workflow section, and marked the plan step complete. All tests pass.

## Entry 21 - Calibration UI Tweaks

**Task:** Fix manual calibration and add calibration/measurement toggles.

**Summary:** Replaced manual/automatic radio buttons with a single toggle and added a "Calibrate" button. Calibration mode now supports drawing either a line (manual) or a box (automatic). Updated `MainWindow` to handle both interactions and compute scale directly from the main view. Adjusted tests and documentation. All tests pass.

## Entry 22 - Improve Automatic Calibration

**Task:** Refine the automatic calibration method so it detects the two vertical needle edges rather than using simple intensity projection.

**Summary:** Reimplemented `auto_calibrate` to apply Canny edge detection and a Hough transform, measuring the separation of near-vertical lines. Updated the unit test to draw a dark needle on a light background and documented the new approach in the README. All tests pass.

## Entry 23 - ROI Selection for Volume

**Task:** Implement region-of-interest drawing and restrict processing to this area. Update PLAN.md to mark the step complete.

**Summary:** Added an ROI Mode checkbox in `ParameterPanel` and new handlers in `MainWindow` to draw a green rectangle. Segmentation and contour overlays now operate on the cropped region, and metrics use the restricted mask. Updated tests with ROI drawing and processing cases, and marked the corresponding plan section complete.


## Entry 24 - Apex and Contact Marking

**Task:** Implement detection of the droplet apex and contact point with overlays.

**Summary:** Added apex and contact point markers in `MainWindow.process_image` using a yellow ellipse and cyan line. Updated `ParameterPanel` integration to clear previous markers, wrote a GUI test verifying marker creation, and marked the plan step complete. All tests pass.

## Entry 25 - External Contour Only

**Task:** Continue with the plan by ensuring only the outer droplet contour is used for processing.

**Summary:** Added `external_contour_mask` in `segmentation.py` to keep only the largest external contour and fill interior holes. Integrated this step into `batch.py` and `MainWindow.process_image`. Updated processing tests with a new case for the function and marked the plan item complete.

## Entry 26 - Correct Volume and Apex Calculations

**Task:** Revise the droplet volume function and fix the apex detection logic in the GUI.

**Summary:** Rewrote `droplet_volume` to compute the solid-of-revolution integral from a binary mask, returning volume in cubic millimetres. Updated `MainWindow.process_image` to call the new API and corrected the apex selection to use the lowest point of the mask. Adjusted unit tests accordingly.

## Entry 27 - Calculate & Draw Buttons

**Task:** Continue with the plan by adding buttons to compute physical parameters and overlay a model contour.

**Summary:** Introduced `Calculate` and `Draw Model` buttons in the control panel. These call new helper methods in `MainWindow` that estimate surface tension and contact angle then plot a fitted circle. Added simple estimation functions in `models.properties`, exported them, and expanded unit tests. Removed the redundant Calibration menu action. All tests pass.

## Entry 28 - CSV Export Feature

**Task:** Review PLAN.md, mark completed tasks, and start the next task by implementing CSV export.

**Summary:** Marked the "Calculate & Draw" buttons, "Save Annotated Image," and "Propose enhancements" items as completed in PLAN.md. Added a "Save CSV" button to `MainWindow` with a new `save_csv` method that exports parameters and metrics using pandas. Extended `MetricsPanel` with a `values` method, updated GUI tests, and added a new test for CSV export. All tests pass.

## Entry 29 - .gitignore newline fix

**Task:** Add a newline at the end of `.gitignore` to properly terminate the final entry `\.cursorindexingignore`.

**Summary:** Appended a newline to `.gitignore` so the last entry `.cursorindexingignore` is correctly terminated. No other lines were modified.

## Entry 30 - Pin Dependency Versions

**Task:** Edit requirements.txt to pin exact package versions and update setup.py to match.

**Summary:** Pinned all dependencies in `requirements.txt` (numpy 1.24.0, scipy 1.10.0, etc.) and updated `setup.py` to require those same versions. Ensured the requirements file ends with a newline and verified all tests still pass.

## Entry 31 - Remove matplotlib dependency

**Task:** Remove matplotlib from requirements and setup since it is unused.

**Summary:** Deleted matplotlib from `requirements.txt` and the `install_requires` list in `setup.py`. All tests pass.

## Entry 32 - Fix file dialog signal arguments

**Task:** Resolve a crash when using `Save CSV` due to PySide6 passing a boolean to slots expecting a path.

**Summary:** Updated `MainWindow` connections for menu actions and the CSV button to use lambdas, preventing unintended boolean arguments from `triggered`/`clicked` signals. Added lambdas for `Open Image` and `Save Annotated Image` actions as well. All tests pass.

## Entry 33 - Refactor droplet property functions

**Task:** Improve droplet volume and surface tension calculations, addressing review comments.

**Summary:** Updated `properties.py` to accept a pixel-to-millimetre factor, validate inputs, and use consistent units. GUI and tests now supply the calibration factor. Functions return `None` when measurements fail. All tests pass.

## Entry 34 - Improve contact line detection

**Task:** Address review feedback on silhouette-only analysis and fix contact line calculation.

**Summary:** Updated `MainWindow.process_image` so the contact line is derived from the outer contour by intersecting it with the ROI boundary, falling back to the mask row if needed. This ensures geometric metrics rely solely on the droplet silhouette. All tests pass.
## Entry 35 - Implement droplet detection

**Task:** Add ROI-based droplet detection returning geometric metrics.

**Summary:** Created `detect_droplet` with a `Droplet` dataclass to extract the outer contour, apex and contact point in image coordinates. The function thresholds using Otsu, closes small holes, chooses the largest contour by area, and computes height, radius and area from the mask. New unit tests validate synthetic examples and error handling. All tests pass.



## Entry 36 - Integrate droplet detection with GUI

**Task:** Use the new `detect_droplet` function in the GUI pipeline to compute metrics and overlays.**

**Summary:** Updated `detect_droplet` for robust polarity handling and apex calculation. `MainWindow.process_image` now calls this function to obtain the mask, contour, apex, and contact line which are drawn on the scene. Metrics such as height, diameter and volume are derived from the returned data. All tests pass.


## Entry 37 - Drop mode classification

**Task:** Implement classify_drop_mode function with confidence heuristics.

**Summary:** Added `classify_drop_mode` in `src/processing` to determine whether a droplet is pendant or sessile using the contact line normal and apex position. Exported the function through the processing package and created unit tests covering pendant, sessile, and unknown cases. All tests pass.

## Entry 38 - Display drop mode in GUI

**Task:** Integrate `classify_drop_mode` results into the user interface.

**Summary:** Updated the droplet `Droplet` dataclass to store the full contact
line segment. The GUI now calls `classify_drop_mode` after detection and shows
the resulting mode in the metrics panel. Added a label to display this value and
included it when exporting CSV data. Adjusted unit tests for the updated data
structure and GUI behaviour. All tests pass.

## Entry 39 - Sessile Droplet Detection

**Task:** Implement a robust geometric detector for sessile drops and expose it through the processing package.

**Summary:** Added `SessileDroplet` dataclass and `detect_sessile_droplet` function implementing substrate line fitting via Hough transform and RANSAC. Updated `__init__` exports. No existing functionality was modified. All tests pass.

## Entry 40 - Pendant Drop Detector and Mode Selector

**Task:** Implement robust pendant drop detection and add a GUI selector for detection mode.

**Summary:** Added a `PendantDroplet` dataclass with a corresponding `detect_pendant_droplet` function that fits the needle line using RANSAC and extracts geometric metrics from the silhouette. The parameter panel now includes a "Detection Mode" combo box allowing users to choose between sessile and pendant processing. Updated the main window logic to call the selected detector and display the resulting mode. A unit test validates the pendant detector on synthetic data. All tests pass.
\n## Entry 41 - Pendant detector uses base silhouette
**Task:** Combine original silhouette detection with pendant drop metrics.
**Summary:** `detect_pendant_droplet` now calls `detect_droplet` to reuse its contour and area calculations when possible, falling back to the local mask if it fails. Unit tests still pass.

## Entry 42 - Initialize analysis package

**Task:** Create src/analysis directory.

**Summary:** Added new empty package `analysis` with __init__.py to start implementing drop analysis modules as per NEW_PLAN.

## Entry 43 - GUI tab refactor

**Task:** Implement UI refactor using `QTabWidget`.

**Summary:** Main window now contains a tab widget with "Classic" and "Drop Analysis" tabs. Added `DropAnalysisPanel` widget housing workflow controls and result displays. Updated exports and tests to check tab creation. All tests pass.

## Entry 44 - Needle detection module

**Task:** Develop `src/analysis/needle.py` with automated needle edge detection and add unit tests.

**Summary:** Implemented `detect_vertical_edges` to locate the needle axis using Canny and Hough transforms. Exported it through `analysis.__init__` and created `tests/test_analysis.py` covering successful detection and failure cases. All tests pass.

## Entry 45 - Drop contour metrics

**Task:** Implement `src/analysis/drop.py` providing droplet contour extraction and metric calculations with tests.

**Summary:** Added `extract_external_contour` and `compute_drop_metrics` to get the outer droplet boundary and basic geometry. Exported these APIs and expanded `tests/test_analysis.py` with new cases for contour extraction and metric computation. All tests pass.

## Entry 46 - GUI drop analysis integration

**Task:** Integrate drop analysis overlays into the GUI controller.

**Summary:** Added `gui/overlay.py` with `draw_drop_overlay` helper. Updated `MainWindow` to handle needle and drop ROI drawing, call analysis functions, and display overlays and metrics in `DropAnalysisPanel`. Connected workflow buttons and added tests for the overlay function and drop analysis workflow. All tests pass.

## Entry 47 - Persist drop analysis regions

**Task:** Ensure the needle and drop regions drawn in the Drop Analysis tab remain visible and are stored for later use.

**Summary:** Updated `MainWindow` so disabling drawing mode no longer removes ROI rectangles. Added coordinate labels in `DropAnalysisPanel` with `set_regions`/`regions` methods. Rectangles are cleared when a new image loads. Introduced a new test verifying region persistence and reset. All tests pass.

## Entry 48 - Drop overlay fixes and needle width

**Task:** Preserve drop ROI after analysis and define needle length as horizontal distance between edges.

**Summary:** Updated `detect_vertical_edges` to compute width between vertical contours and modified tests accordingly. Drop and needle ROI rectangles now retain visibility by assigning a higher Z value. Added GUI test check for drop ROI persistence. All tests pass.

## Entry 49 - Update docs for drop analysis

**Task:** Update README and documentation.

**Summary:** Added `doc/drop_analysis.md` detailing the workflow and algorithms for the new Drop Analysis tab. README now references the new document and describes the tab features.

## Entry 50 - Drop analysis missing features

**Task:** Implement new metrics and overlays for drop analysis.

**Summary:** Added `_max_horizontal_diameter` in `analysis/drop.py` to locate the
widest slice and contact line. `compute_drop_metrics` now returns the maximum
horizontal diameter coordinates, apex radius, and optional contact line.
`draw_drop_overlay` draws this line and the contact line. GUI panels show the
"Radius–Apex" metric and render the new overlays. Documentation updated and unit
tests added for these features.

## Entry 51 - Auto-fitting ImageView

**Task:** Implement a graphics-based image viewer that keeps the pixmap scaled to the viewport and adapts during zoom and resize.

**Summary:** Added `ImageView` using `QGraphicsView`/`QGraphicsScene` to store the original pixmap and fit it to the widget. The view tracks a scale factor combining fit and zoom, with helper methods for coordinate conversion. Integrated it into `MainWindow` and updated tests. All tests pass.

## Entry 52 - Surface tension computations

**Task:** Add surface tension calculation methods and integrate them into drop analysis.

**Summary:** Introduced `surface_tension.py` with Jennings–Pallas form factor, Young–Laplace surface tension, Bond number and contour based volume. `compute_drop_metrics` now outputs `gamma_mN_m`, `beta`, `Bo` and uses the new volume estimator. A minimal Sphinx config generates `docs/pendant_drop_methods.md` from these docstrings. Added unit tests for the new functions.

## Entry 53 - Printing drop metrics for testing

**Task:** Print each derived drop metric to the terminal for testing.

**Summary:** Added print statements in `compute_drop_metrics` so height, diameter, apex, radius, beta, surface tension, Bond number, volume, contact angle and IFT values are displayed whenever metrics are computed. Existing tests continue to pass.

## Entry 54 - Surface tension metrics in GUI

**Task:** Display surface tension from `surface_tension()` and show beta, Bond number and s1 on the Drop Analysis tab.

**Summary:** Updated `compute_drop_metrics` to return `s1` along with beta and Bond number. `DropAnalysisPanel` now displays surface tension from `surface_tension()`, plus beta, s1 and Bond number. Tests updated for s1 and pass.

## Entry 55 - GUI tab reorganization

**Task:** Split Drop Analysis controls across Calibration, Pendant drop and Contact angle tabs with fluid property inputs and per-tab analysis mode.

**Summary:** Introduced `CalibrationTab` for calibration settings and `AnalysisTab` for displaying pendant or contact-angle results. `MainWindow` now builds these tabs, selects the method when an Analyze button is pressed and reuses existing drop analysis logic. Tests expect four tabs and read metrics from the pendant tab. All tests pass.


## Entry 56 - Fix QFrame import

**Task:** Resolve NameError when creating AnalysisTab due to missing QFrame import.

**Summary:** Added QFrame to the PySide6.QtWidgets import list in `src/gui/controls.py`. All tests pass.


## Entry 57 - Fix metrics argument mismatch

**Task:** Resolve TypeError from `AnalysisTab.set_metrics()` when running drop analysis.

**Summary:** Removed the unsupported `beta` keyword from the `set_metrics` call in `gui/main_window.py`. Tests confirm the GUI now updates metrics without errors.

## Entry 58 - GUI defaults

**Task:** Start main window maximized and set default widget sizes.

**Summary:** Modified `src/main.py` to call `showMaximized()` and updated `MainWindow` setup to enforce a 200px minimum image view and 250px tab width. Added splitter size initialization and a test covering these defaults.
## Entry 59 - Detection test interface

**Task:** Move zoom control above image area, rename Classic tab, add detection and filter controls with associated buttons.

**Summary:** Updated `MainWindow` layout to place `ZoomControl` atop the image view. The first tab is now "Detection Test" and includes a segmentation algorithm selector, Detect/Clean buttons, and filter selection with strength slider. Implemented `apply_filter`, `clean_filter`, and `clean_detection` helpers and simplified detection to show segmentation masks. Adjusted tests for the new tab name and ROI processing. All tests pass.


## Entry 60 - Fix uninitialized widgets

**Task:** Resolve AttributeError due to referencing buttons before creation in `MainWindow` setup.

**Summary:** Moved the initialization of `detect_button`, `clean_button`, and filter controls above their layout insertion to ensure attributes exist before use. All tests pass.

## Entry 61 - Stop Clean button resizing window

**Task:** Prevent the Clean Detection action from altering the main window dimensions.

**Summary:** Removed the `adjustSize()` call from `MainWindow.clean_detection` so pressing "Clean" no longer resizes the GUI. All tests continue to pass.

## Entry 62 - Contact angle docs

**Task:** Document contact angle analysis functions and update log.

**Summary:** Added `docs/contact_angle_methods.md` with `autofunction` entries for the geometric, spline and ADSA utilities from `src/contact_angle.py`. Inserted a module docstring and logged this update.

## Entry 63 - Substrate line and contact geometry

**Task:** Implement drawing of a substrate line for contact angle analysis and compute related metrics.

**Summary:** Added `SubstrateLineItem` for interactive line drawing with a new "Draw Substrate" action. Created `physics.contact_geom` with geometry helpers and integrated them into `MainWindow.analyze_drop_image`. Analysis tabs now show base width, radius and apex height. Tests cover the geometry calculations and GUI update.


## Entry 64 - Initialize tool visibility after adding tabs

**Task:** Prevent AttributeError when checking active tab during setup.

**Summary:** Moved the `currentChanged` signal connection in `MainWindow._setup_ui` until after the `contact_tab` is created. This avoids early invocation of `_update_tool_visibility` before the attribute exists, fixing the startup crash.

## Entry 65 - Fix substrate action init

**Task:** Prevent AttributeError for missing draw_substrate_action.

**Summary:** Moved the initial `_update_tool_visibility()` call to after `draw_substrate_action` is created so the action exists before visibility is set.
## Entry 66 - Initialize default event handlers

**Task:** Resolve AttributeError when calling set_substrate_mode during window initialization.

**Summary:** Saved the graphics view's default mouse event handlers before calling `_update_tool_visibility` in `_setup_ui`. This ensures `set_substrate_mode(False)` has access to the handlers. All tests pass.

## Entry 67 - Contact tab substrate button

**Task:** Add a "Draw Substrate Line" button to the contact angle tab and require a substrate line before analysis.

<<<<<<< HEAD
**Summary:** Introduced `substrate_button` in `AnalysisTab` and connected it to a new handler in `MainWindow` that enables substrate line drawing. `_run_analysis` now shows a warning if no line is defined when running contact-angle analysis. Added corresponding GUI tests. All tests pass.

## Entry 68 - Fix substrate line signal

**Task:** Remove Qt signal from SubstrateLineItem to avoid runtime errors on PySide6 versions without QObject support.

**Summary:** Replaced the Qt `Signal` with a simple callback-based `CallbackSignal` class in `items.py`. Updated `SubstrateLineItem` to instantiate this custom signal and handle move notifications. All tests pass.
=======
**Summary:** Introduced `substrate_button` in `AnalysisTab` and connected it to a new handler in `MainWindow` that enables substrate line drawing. `_run_analysis` now shows a warning if no line is defined when running contact-angle analysis. Added corresponding GUI tests. All tests pass.
>>>>>>> 0cf5c9ee
<|MERGE_RESOLUTION|>--- conflicted
+++ resolved
@@ -413,7 +413,6 @@
 
 **Task:** Add a "Draw Substrate Line" button to the contact angle tab and require a substrate line before analysis.
 
-<<<<<<< HEAD
 **Summary:** Introduced `substrate_button` in `AnalysisTab` and connected it to a new handler in `MainWindow` that enables substrate line drawing. `_run_analysis` now shows a warning if no line is defined when running contact-angle analysis. Added corresponding GUI tests. All tests pass.
 
 ## Entry 68 - Fix substrate line signal
@@ -421,6 +420,3 @@
 **Task:** Remove Qt signal from SubstrateLineItem to avoid runtime errors on PySide6 versions without QObject support.
 
 **Summary:** Replaced the Qt `Signal` with a simple callback-based `CallbackSignal` class in `items.py`. Updated `SubstrateLineItem` to instantiate this custom signal and handle move notifications. All tests pass.
-=======
-**Summary:** Introduced `substrate_button` in `AnalysisTab` and connected it to a new handler in `MainWindow` that enables substrate line drawing. `_run_analysis` now shows a warning if no line is defined when running contact-angle analysis. Added corresponding GUI tests. All tests pass.
->>>>>>> 0cf5c9ee
