# CODEX Activity Log

This file summarizes tasks requested of CODEX and a brief description of how CODEX responded.

## Entry 1 - Creating CODEXLOG.md

**Task:** Create a file called CODEXLOG.md that will describe what task was asked to CODEX and a summary of what CODEX did. This file will be updated in every task.

**Summary:** CODEX created CODEXLOG.md and added this initial entry to log future activities.

## Entry 2 - Adding CODEXLOG agent instructions

**Task:** Add a new "CODEXLOG" agent description in AGENTS.md so that CODEX appends to CODEXLOG.md after each task.

**Summary:** Updated AGENTS.md with a dedicated CODEXLOG agent section describing how the log should be maintained. Appended this entry to record the update.

## Entry 3 - Continue working with the PLAN

**Task:** Continue implementing features from PLAN.md, focusing on the GUI skeleton and calibration utilities.

**Summary:** Added basic image loading and segmentation controls to `gui/main_window.py`, implemented calibration utilities under `src/utils`, updated the CLI entry point, and expanded tests accordingly.

## Entry 4 - Fix QAction Import

**Task:** Resolve error due to missing QAction attribute from QtWidgets by importing QAction from QtGui and updating usage.

**Summary:** Updated `gui/main_window.py` to import `QAction` from `PySide6.QtGui` and replaced references to QtWidgets with direct class imports. All tests pass.

## Entry 5 - Display Image at Native Size

**Task:** Adjust the GUI so loaded images are shown at their original dimensions instead of being fit to the view.

**Summary:** Modified `load_image` in `gui/main_window.py` to reset the view transform and set the scene rectangle to the pixmap's bounds. Added a corresponding unit test to verify the image dimensions and transform. All tests pass (GUI tests skipped if PySide6 unavailable).

## Entry 6 - Expand Window to Image Size

**Task:** Ensure that when an image is loaded, the main window grows to match the image dimensions rather than constraining the view.

**Summary:** Updated `load_image` to set the graphics view size to the pixmap's bounding rectangle and call `adjustSize()` so the window expands. Extended the GUI test to confirm the view size matches the image.

## Entry 7 - Overlay Contours and Save Image

**Task:** Continue with the plan by integrating contour overlays after segmentation and adding a feature to save the annotated image.

**Summary:** Implemented `find_contours` in `segmentation.py` and updated `MainWindow` to draw contour overlays using `QPainterPath`. Added a "Save Annotated Image" action and method that render the scene to a file. Extended processing and GUI tests to cover these new capabilities.


## Entry 8 - Calibration Dialog

**Task:** Continue with the plan by adding calibration features to allow setting pixel-to-millimeter scaling from a reference line in the image.

**Summary:** Implemented an interactive `CalibrationDialog` that lets the user draw a line on the image and enter its real-world length. The dialog computes pixels-per-millimeter using `calibrate_from_points` from updated `utils.calibration`. The main window now launches this dialog via the Tools menu. Utility functions for conversions were added along with new tests.

## Entry 9 - Batch Processing

**Task:** Continue with the plan by implementing batch mode to process directories of images and export results.

**Summary:** Added a functional `run_batch` in `src/batch.py` that loads each image, applies Otsu thresholding and morphological cleanup, counts contours, and collects basic stats into a pandas DataFrame. Results can be saved to CSV. Created `tests/test_batch.py` to verify batch processing and CSV output.

## Entry 10 - CI Workflow

**Task:** Continue with the plan by adding continuous integration to run tests and build packages automatically.

**Summary:** Created `.github/workflows/ci.yml` to set up Python 3.10 and 3.11, install dependencies, run pytest with coverage, and build source and wheel distributions.

## Entry 11 - ML Segmentation Toggle

**Task:** Continue with the plan by adding an optional ML-based segmentation toggle in the GUI.

**Summary:** Implemented a `Use ML Segmentation` checkable action in `MainWindow` and a placeholder `ml_segment` function. Processing now routes through this function when the action is enabled, and tests verify the new behavior.

## Entry 12 - Zoom Control

**Task:** Continue with the plan by adding a zoom slider to adjust the image view scale.

**Summary:** Created `ZoomControl` widget in `src/gui/controls.py` and integrated it into `MainWindow`. The slider emits a `zoomChanged` signal connected to a new `set_zoom` method that scales the `QGraphicsView`. Added unit test `test_zoom_control` verifying the zoom factor. All tests pass.
## Entry 13 - Parameter Panel

**Task:** Continue with the plan by adding a panel to edit physical parameters in the GUI.

**Summary:** Implemented `ParameterPanel` widget in `src/gui/controls.py` with fields for air density, liquid density, and surface tension. Integrated the panel into `MainWindow` and exported it from the GUI package. Added `test_parameter_panel_defaults` ensuring default values are accessible. All tests pass.

## Entry 14 - Address Feedback

**Task:** Review the previous work and mark completed stages in `PLAN.md`.

**Summary:** Added "Completed by Codex" markers for the Zoom Control and Parameter Panel steps in `PLAN.md` to reflect the finished features. No code changes were required. All tests still pass.

## Entry 15 - Metrics Panel

**Task:** Continue with the plan by adding a metrics panel to display calculated values.

**Summary:** Created a `MetricsPanel` widget in `src/gui/controls.py` to show IFT, Wo number, volume, contact angle, height, and diameter. Integrated the panel into `MainWindow` and provided a simple metrics calculation in `process_image`. Exported the widget from the GUI package and added `test_metrics_panel_update` to verify updates. All tests pass.

## Entry 16 - Update Documentation

**Task:** Continue with the plan by updating DOCUMENTATION.md after implementing the metrics panel.

**Summary:** Added an Interface Overview section documenting the zoom slider, parameter panel, and metrics panel. Marked the metrics panel step complete in PLAN.md. All tests pass.

## Entry 17 - Propose Enhancements

**Task:** Continue with the plan by outlining future improvements.

**Summary:** Added bullet points under "Propose enhancements" in PLAN.md suggesting real-time metric updates, ML segmentation integration, 3D reconstruction, a CLI for batch mode, and expanded tests.

## Entry 18 - Interactive Calibration Box

**Task:** Implement a calibration mode with draggable box overlay.

**Summary:** Added a Calibration Mode checkbox to the ParameterPanel and new handlers in MainWindow to draw a blue rectangle when dragging on the image. The box coordinates are stored for downstream processing. Added unit test `test_calibration_box` and all tests pass.

## Entry 19 - Mark Calibration Box Complete

**Task:** Update PLAN.md to mark the interactive calibration box step as done.

**Summary:** Inserted "<!-- Completed by Codex -->" comment under the Interactive Calibration Box section in PLAN.md and under Update Documentation. All tests pass.

## Entry 20 - Pixel-to-mm Calibration

**Task:** Implement manual and automatic pixel-to-mm calibration.

**Summary:** Added calibration controls to the parameter panel with manual/automatic modes and reference length input. Updated `MainWindow.open_calibration` to crop the ROI and call a new `auto_calibrate` utility. Implemented `auto_calibrate` in `src/utils/calibration.py` and exposed it via `__init__`. Added tests for automatic calibration and new GUI controls, updated README with a Calibration Workflow section, and marked the plan step complete. All tests pass.

## Entry 21 - Calibration UI Tweaks

**Task:** Fix manual calibration and add calibration/measurement toggles.

**Summary:** Replaced manual/automatic radio buttons with a single toggle and added a "Calibrate" button. Calibration mode now supports drawing either a line (manual) or a box (automatic). Updated `MainWindow` to handle both interactions and compute scale directly from the main view. Adjusted tests and documentation. All tests pass.

## Entry 22 - Improve Automatic Calibration

**Task:** Refine the automatic calibration method so it detects the two vertical needle edges rather than using simple intensity projection.

**Summary:** Reimplemented `auto_calibrate` to apply Canny edge detection and a Hough transform, measuring the separation of near-vertical lines. Updated the unit test to draw a dark needle on a light background and documented the new approach in the README. All tests pass.

## Entry 23 - ROI Selection for Volume

**Task:** Implement region-of-interest drawing and restrict processing to this area. Update PLAN.md to mark the step complete.

**Summary:** Added an ROI Mode checkbox in `ParameterPanel` and new handlers in `MainWindow` to draw a green rectangle. Segmentation and contour overlays now operate on the cropped region, and metrics use the restricted mask. Updated tests with ROI drawing and processing cases, and marked the corresponding plan section complete.


## Entry 24 - Apex and Contact Marking

**Task:** Implement detection of the droplet apex and contact point with overlays.

**Summary:** Added apex and contact point markers in `MainWindow.process_image` using a yellow ellipse and cyan line. Updated `ParameterPanel` integration to clear previous markers, wrote a GUI test verifying marker creation, and marked the plan step complete. All tests pass.

## Entry 25 - External Contour Only

**Task:** Continue with the plan by ensuring only the outer droplet contour is used for processing.

**Summary:** Added `external_contour_mask` in `segmentation.py` to keep only the largest external contour and fill interior holes. Integrated this step into `batch.py` and `MainWindow.process_image`. Updated processing tests with a new case for the function and marked the plan item complete.

## Entry 26 - Correct Volume and Apex Calculations

**Task:** Revise the droplet volume function and fix the apex detection logic in the GUI.

**Summary:** Rewrote `droplet_volume` to compute the solid-of-revolution integral from a binary mask, returning volume in cubic millimetres. Updated `MainWindow.process_image` to call the new API and corrected the apex selection to use the lowest point of the mask. Adjusted unit tests accordingly.

## Entry 27 - Calculate & Draw Buttons

**Task:** Continue with the plan by adding buttons to compute physical parameters and overlay a model contour.

**Summary:** Introduced `Calculate` and `Draw Model` buttons in the control panel. These call new helper methods in `MainWindow` that estimate surface tension and contact angle then plot a fitted circle. Added simple estimation functions in `models.properties`, exported them, and expanded unit tests. Removed the redundant Calibration menu action. All tests pass.

## Entry 28 - CSV Export Feature

**Task:** Review PLAN.md, mark completed tasks, and start the next task by implementing CSV export.

**Summary:** Marked the "Calculate & Draw" buttons, "Save Annotated Image," and "Propose enhancements" items as completed in PLAN.md. Added a "Save CSV" button to `MainWindow` with a new `save_csv` method that exports parameters and metrics using pandas. Extended `MetricsPanel` with a `values` method, updated GUI tests, and added a new test for CSV export. All tests pass.

## Entry 29 - .gitignore newline fix

**Task:** Add a newline at the end of `.gitignore` to properly terminate the final entry `\.cursorindexingignore`.

**Summary:** Appended a newline to `.gitignore` so the last entry `.cursorindexingignore` is correctly terminated. No other lines were modified.

## Entry 30 - Pin Dependency Versions

**Task:** Edit requirements.txt to pin exact package versions and update setup.py to match.

**Summary:** Pinned all dependencies in `requirements.txt` (numpy 1.24.0, scipy 1.10.0, etc.) and updated `setup.py` to require those same versions. Ensured the requirements file ends with a newline and verified all tests still pass.

## Entry 31 - Remove matplotlib dependency

**Task:** Remove matplotlib from requirements and setup since it is unused.

**Summary:** Deleted matplotlib from `requirements.txt` and the `install_requires` list in `setup.py`. All tests pass.

## Entry 32 - Fix file dialog signal arguments

**Task:** Resolve a crash when using `Save CSV` due to PySide6 passing a boolean to slots expecting a path.

**Summary:** Updated `MainWindow` connections for menu actions and the CSV button to use lambdas, preventing unintended boolean arguments from `triggered`/`clicked` signals. Added lambdas for `Open Image` and `Save Annotated Image` actions as well. All tests pass.

## Entry 33 - Refactor droplet property functions

**Task:** Improve droplet volume and surface tension calculations, addressing review comments.

**Summary:** Updated `properties.py` to accept a pixel-to-millimetre factor, validate inputs, and use consistent units. GUI and tests now supply the calibration factor. Functions return `None` when measurements fail. All tests pass.

## Entry 34 - Improve contact line detection

**Task:** Address review feedback on silhouette-only analysis and fix contact line calculation.

**Summary:** Updated `MainWindow.process_image` so the contact line is derived from the outer contour by intersecting it with the ROI boundary, falling back to the mask row if needed. This ensures geometric metrics rely solely on the droplet silhouette. All tests pass.
## Entry 35 - Implement droplet detection

**Task:** Add ROI-based droplet detection returning geometric metrics.

**Summary:** Created `detect_droplet` with a `Droplet` dataclass to extract the outer contour, apex and contact point in image coordinates. The function thresholds using Otsu, closes small holes, chooses the largest contour by area, and computes height, radius and area from the mask. New unit tests validate synthetic examples and error handling. All tests pass.



## Entry 36 - Integrate droplet detection with GUI

**Task:** Use the new `detect_droplet` function in the GUI pipeline to compute metrics and overlays.**

**Summary:** Updated `detect_droplet` for robust polarity handling and apex calculation. `MainWindow.process_image` now calls this function to obtain the mask, contour, apex, and contact line which are drawn on the scene. Metrics such as height, diameter and volume are derived from the returned data. All tests pass.


## Entry 37 - Drop mode classification

**Task:** Implement classify_drop_mode function with confidence heuristics.

**Summary:** Added `classify_drop_mode` in `src/processing` to determine whether a droplet is pendant or sessile using the contact line normal and apex position. Exported the function through the processing package and created unit tests covering pendant, sessile, and unknown cases. All tests pass.

## Entry 38 - Display drop mode in GUI

**Task:** Integrate `classify_drop_mode` results into the user interface.

**Summary:** Updated the droplet `Droplet` dataclass to store the full contact
line segment. The GUI now calls `classify_drop_mode` after detection and shows
the resulting mode in the metrics panel. Added a label to display this value and
included it when exporting CSV data. Adjusted unit tests for the updated data
structure and GUI behaviour. All tests pass.

## Entry 39 - Sessile Droplet Detection

**Task:** Implement a robust geometric detector for sessile drops and expose it through the processing package.

**Summary:** Added `SessileDroplet` dataclass and `detect_sessile_droplet` function implementing substrate line fitting via Hough transform and RANSAC. Updated `__init__` exports. No existing functionality was modified. All tests pass.

## Entry 40 - Pendant Drop Detector and Mode Selector

**Task:** Implement robust pendant drop detection and add a GUI selector for detection mode.

**Summary:** Added a `PendantDroplet` dataclass with a corresponding `detect_pendant_droplet` function that fits the needle line using RANSAC and extracts geometric metrics from the silhouette. The parameter panel now includes a "Detection Mode" combo box allowing users to choose between sessile and pendant processing. Updated the main window logic to call the selected detector and display the resulting mode. A unit test validates the pendant detector on synthetic data. All tests pass.
\n## Entry 41 - Pendant detector uses base silhouette
**Task:** Combine original silhouette detection with pendant drop metrics.
**Summary:** `detect_pendant_droplet` now calls `detect_droplet` to reuse its contour and area calculations when possible, falling back to the local mask if it fails. Unit tests still pass.

## Entry 42 - Initialize analysis package

**Task:** Create src/analysis directory.

**Summary:** Added new empty package `analysis` with __init__.py to start implementing drop analysis modules as per NEW_PLAN.

## Entry 43 - GUI tab refactor

**Task:** Implement UI refactor using `QTabWidget`.

**Summary:** Main window now contains a tab widget with "Classic" and "Drop Analysis" tabs. Added `DropAnalysisPanel` widget housing workflow controls and result displays. Updated exports and tests to check tab creation. All tests pass.

## Entry 44 - Needle detection module

**Task:** Develop `src/analysis/needle.py` with automated needle edge detection and add unit tests.

**Summary:** Implemented `detect_vertical_edges` to locate the needle axis using Canny and Hough transforms. Exported it through `analysis.__init__` and created `tests/test_analysis.py` covering successful detection and failure cases. All tests pass.

## Entry 45 - Drop contour metrics

**Task:** Implement `src/analysis/drop.py` providing droplet contour extraction and metric calculations with tests.

**Summary:** Added `extract_external_contour` and `compute_drop_metrics` to get the outer droplet boundary and basic geometry. Exported these APIs and expanded `tests/test_analysis.py` with new cases for contour extraction and metric computation. All tests pass.

## Entry 46 - GUI drop analysis integration

**Task:** Integrate drop analysis overlays into the GUI controller.

**Summary:** Added `gui/overlay.py` with `draw_drop_overlay` helper. Updated `MainWindow` to handle needle and drop ROI drawing, call analysis functions, and display overlays and metrics in `DropAnalysisPanel`. Connected workflow buttons and added tests for the overlay function and drop analysis workflow. All tests pass.

## Entry 47 - Persist drop analysis regions

**Task:** Ensure the needle and drop regions drawn in the Drop Analysis tab remain visible and are stored for later use.

**Summary:** Updated `MainWindow` so disabling drawing mode no longer removes ROI rectangles. Added coordinate labels in `DropAnalysisPanel` with `set_regions`/`regions` methods. Rectangles are cleared when a new image loads. Introduced a new test verifying region persistence and reset. All tests pass.

## Entry 48 - Drop overlay fixes and needle width

**Task:** Preserve drop ROI after analysis and define needle length as horizontal distance between edges.

**Summary:** Updated `detect_vertical_edges` to compute width between vertical contours and modified tests accordingly. Drop and needle ROI rectangles now retain visibility by assigning a higher Z value. Added GUI test check for drop ROI persistence. All tests pass.

## Entry 49 - Update docs for drop analysis

**Task:** Update README and documentation.

**Summary:** Added `doc/drop_analysis.md` detailing the workflow and algorithms for the new Drop Analysis tab. README now references the new document and describes the tab features.

## Entry 50 - Drop analysis missing features

**Task:** Implement new metrics and overlays for drop analysis.

**Summary:** Added `_max_horizontal_diameter` in `analysis/drop.py` to locate the
widest slice and contact line. `compute_drop_metrics` now returns the maximum
horizontal diameter coordinates, apex radius, and optional contact line.
`draw_drop_overlay` draws this line and the contact line. GUI panels show the
"Radius–Apex" metric and render the new overlays. Documentation updated and unit
tests added for these features.

## Entry 51 - Auto-fitting ImageView

**Task:** Implement a graphics-based image viewer that keeps the pixmap scaled to the viewport and adapts during zoom and resize.

**Summary:** Added `ImageView` using `QGraphicsView`/`QGraphicsScene` to store the original pixmap and fit it to the widget. The view tracks a scale factor combining fit and zoom, with helper methods for coordinate conversion. Integrated it into `MainWindow` and updated tests. All tests pass.

## Entry 52 - Surface tension computations

**Task:** Add surface tension calculation methods and integrate them into drop analysis.

**Summary:** Introduced `surface_tension.py` with Jennings–Pallas form factor, Young–Laplace surface tension, Bond number and contour based volume. `compute_drop_metrics` now outputs `gamma_mN_m`, `beta`, `Bo` and uses the new volume estimator. A minimal Sphinx config generates `docs/pendant_drop_methods.md` from these docstrings. Added unit tests for the new functions.

## Entry 53 - Printing drop metrics for testing

**Task:** Print each derived drop metric to the terminal for testing.

**Summary:** Added print statements in `compute_drop_metrics` so height, diameter, apex, radius, beta, surface tension, Bond number, volume, contact angle and IFT values are displayed whenever metrics are computed. Existing tests continue to pass.

## Entry 54 - Surface tension metrics in GUI

**Task:** Display surface tension from `surface_tension()` and show beta, Bond number and s1 on the Drop Analysis tab.

**Summary:** Updated `compute_drop_metrics` to return `s1` along with beta and Bond number. `DropAnalysisPanel` now displays surface tension from `surface_tension()`, plus beta, s1 and Bond number. Tests updated for s1 and pass.

## Entry 55 - GUI tab reorganization

**Task:** Split Drop Analysis controls across Calibration, Pendant drop and Contact angle tabs with fluid property inputs and per-tab analysis mode.

**Summary:** Introduced `CalibrationTab` for calibration settings and `AnalysisTab` for displaying pendant or contact-angle results. `MainWindow` now builds these tabs, selects the method when an Analyze button is pressed and reuses existing drop analysis logic. Tests expect four tabs and read metrics from the pendant tab. All tests pass.


## Entry 56 - Fix QFrame import

**Task:** Resolve NameError when creating AnalysisTab due to missing QFrame import.

**Summary:** Added QFrame to the PySide6.QtWidgets import list in `src/gui/controls.py`. All tests pass.


## Entry 57 - Fix metrics argument mismatch

**Task:** Resolve TypeError from `AnalysisTab.set_metrics()` when running drop analysis.

**Summary:** Removed the unsupported `beta` keyword from the `set_metrics` call in `gui/main_window.py`. Tests confirm the GUI now updates metrics without errors.

## Entry 58 - GUI defaults

**Task:** Start main window maximized and set default widget sizes.

**Summary:** Modified `src/main.py` to call `showMaximized()` and updated `MainWindow` setup to enforce a 200px minimum image view and 250px tab width. Added splitter size initialization and a test covering these defaults.
## Entry 59 - Detection test interface

**Task:** Move zoom control above image area, rename Classic tab, add detection and filter controls with associated buttons.

**Summary:** Updated `MainWindow` layout to place `ZoomControl` atop the image view. The first tab is now "Detection Test" and includes a segmentation algorithm selector, Detect/Clean buttons, and filter selection with strength slider. Implemented `apply_filter`, `clean_filter`, and `clean_detection` helpers and simplified detection to show segmentation masks. Adjusted tests for the new tab name and ROI processing. All tests pass.


## Entry 60 - Fix uninitialized widgets

**Task:** Resolve AttributeError due to referencing buttons before creation in `MainWindow` setup.

**Summary:** Moved the initialization of `detect_button`, `clean_button`, and filter controls above their layout insertion to ensure attributes exist before use. All tests pass.

## Entry 61 - Stop Clean button resizing window

**Task:** Prevent the Clean Detection action from altering the main window dimensions.

**Summary:** Removed the `adjustSize()` call from `MainWindow.clean_detection` so pressing "Clean" no longer resizes the GUI. All tests continue to pass.

## Entry 62 - Contact angle docs

**Task:** Document contact angle analysis functions and update log.

**Summary:** Added `docs/contact_angle_methods.md` with `autofunction` entries for the geometric, spline and ADSA utilities from `src/contact_angle.py`. Inserted a module docstring and logged this update.

## Entry 63 - Substrate line and contact geometry

**Task:** Implement drawing of a substrate line for contact angle analysis and compute related metrics.

**Summary:** Added `SubstrateLineItem` for interactive line drawing with a new "Draw Substrate" action. Created `physics.contact_geom` with geometry helpers and integrated them into `MainWindow.analyze_drop_image`. Analysis tabs now show base width, radius and apex height. Tests cover the geometry calculations and GUI update.


## Entry 64 - Initialize tool visibility after adding tabs

**Task:** Prevent AttributeError when checking active tab during setup.

**Summary:** Moved the `currentChanged` signal connection in `MainWindow._setup_ui` until after the `contact_tab` is created. This avoids early invocation of `_update_tool_visibility` before the attribute exists, fixing the startup crash.

## Entry 65 - Fix substrate action init

**Task:** Prevent AttributeError for missing draw_substrate_action.

**Summary:** Moved the initial `_update_tool_visibility()` call to after `draw_substrate_action` is created so the action exists before visibility is set.
## Entry 66 - Initialize default event handlers

**Task:** Resolve AttributeError when calling set_substrate_mode during window initialization.

**Summary:** Saved the graphics view's default mouse event handlers before calling `_update_tool_visibility` in `_setup_ui`. This ensures `set_substrate_mode(False)` has access to the handlers. All tests pass.

## Entry 67 - Contact tab substrate button

**Task:** Add a "Draw Substrate Line" button to the contact angle tab and require a substrate line before analysis.

**Summary:** Introduced `substrate_button` in `AnalysisTab` and connected it to a new handler in `MainWindow` that enables substrate line drawing. `_run_analysis` now shows a warning if no line is defined when running contact-angle analysis. Added corresponding GUI tests. All tests pass.

## Entry 68 - Fix substrate line signal

**Task:** Remove Qt signal from SubstrateLineItem to avoid runtime errors on PySide6 versions without QObject support.

**Summary:** Replaced the Qt `Signal` with a simple callback-based `CallbackSignal` class in `items.py`. Updated `SubstrateLineItem` to instantiate this custom signal and handle move notifications. All tests pass.


## Entry 69 - Sessile-drop analysis

**Task:** Implement robust sessile-drop analysis with new GUI tab.

**Summary:** Added `image_proc.sessile` with `analyze_sessile` to compute contact line, droplet mask, apex and symmetry axis. Created a CA improved tab in the GUI and wrote tests for contact line points, mask cleanup, apex alignment and metric baselines. All tests pass.

## Entry 70 - Remove example image

**Task:** Delete large binary test image and corresponding tests that blocked PR creation.

**Summary:** Removed `doc/Images/example sessile 1.png` and tests relying on it. The sessile-drop analysis module and GUI remain. All other tests pass.

## Entry 71 - Activate CA improved tab buttons

**Task:** Fix the CAImproved tab where the buttons performed no actions.

**Summary:** Connected the tab's buttons to substrate drawing and new detection/analysis handlers. Implemented `_ca_detect` and `_ca_analyze` in `MainWindow` using `analyze_sessile`, and updated `_update_tool_visibility` to show the substrate tool on this tab. Added result display in the tab's label. All tests pass.
\n## Entry 72 - Improved sessile algorithm\n\n**Task:** Enhance CA improved segmentation and metrics following new workflow.\n\n**Summary:** Reworked `analyze_sessile` to apply bilateral filtering, exclusive threshold masks, and droplet-side filtering. The function now extracts the largest contour, computes apex and symmetry axis, and returns overlay and metrics. All tests pass.

## Entry 73 - Remove CA improved tab

**Task:** Remove the CAImproved tab and related code.

**Summary:** Deleted the CAImprovedTab widget, the sessile image processing module and corresponding handlers in `MainWindow`. Updated GUI exports and tests to account for four tabs.

## Entry 74 - Contact angle alt geometry

**Task:** Add improved contact-angle tab using substrate-based geometry helpers.

**Summary:** Implemented `geom_metrics_alt` and associated utilities in `geometry_alt.py` for polyline intersections and side checks. Updated `MainWindow` to use these metrics when the new tab is active and enhanced the overlay to draw contact segments. Added documentation and tests for the new helpers.

## Entry 75 - Fix ContactAngleTabAlt import

**Task:** Resolve import error for ContactAngleTabAlt in the GUI.

**Summary:** Removed `ContactAngleTabAlt` from the controls import list in `gui/main_window.py` and kept the direct import from `contact_angle_tab_alt`. All tests pass.


## Entry 76 - Robust substrate geometry

**Task:** Refactor the contact-angle alternative implementation so helper lines align with the drawn substrate regardless of tilt.

**Summary:** Added `mirror_filter`, `find_substrate_intersections`, `apex_point` and `split_contour_by_line` in `geometry_alt.py` and rewrote `geom_metrics_alt` to use them. Updated `MainWindow` and docs to reflect the new workflow and added `tests/test_geometry.py` for the helpers. All tests pass.
## Entry 77 - Drop side selection\n\n**Task:** Allow choosing droplet side in alternative contact-angle workflow and auto-detect when not specified.\n\n**Summary:** Added a "Select Drop Side" button in `ContactAngleTabAlt` and new side-selection mode in `MainWindow`. Side choice is stored in `_keep_above` and passed to `geom_metrics_alt`, which now computes area on both sides when `keep_above` is `None`. Updated `geometry_alt.py` accordingly and added tests for automatic side detection. All tests pass.

## Entry 78 - Automatic substrate detection button

**Task:** Add a "Detect Substrate Line" button to the Contact Angle tab and wire it to the Hough-based detection routine.

**Summary:** Inserted a new button in `MainWindow` that runs `detect_substrate_line` on the drop ROI and draws the resulting line. Added `_detect_substrate_line` helper and a GUI test verifying the line orientation. Updated imports and signal connections. All tests pass.

## Entry 79 - Contact angle alt overlay fix

**Task:** Keep substrate line appearance when analyzing and ensure alt tab uses latest detection logic.

**Summary:** Stopped drawing the contact line overlay in `analyze_drop_image` so the dashed substrate item remains light blue after analysis. All tests pass.

## Entry 80 - Preserve substrate line and document alt tab

**Task:** Confirm the alternative contact-angle tab uses the apex projection fix and keeps the dashed substrate line after analysis.

**Summary:** Added a GUI test checking that `_run_analysis("contact-angle-alt")` leaves the same `SubstrateLineItem` with a dashed pen. Updated `README.md` to mention the *Contact Angle (Alt)* tab and clarified in `doc/contact_angle_alt.md` that `geom_metrics_alt` provides the projected symmetry axis. All tests continue to pass.
## Entry 81 - Robust contact region

**Task:** Implement robust contact-region extraction and mode-specific metrics.

**Summary:** Added `region.close_droplet` with half-plane filtering, intersection clustering and mask closing. Implemented `metrics_sessile` and `metrics_pendant` to compute diameter, apex, height and volume via the new helper. Created `tests/test_contact_region.py` with regression cases. All tests pass.

## Entry 82 - Contact tab side selection

**Task:** Let users choose the droplet side in the regular Contact Angle workflow.

**Summary:** Added a "Select Drop Side" button to `contact_tab` in `MainWindow` and wired it to `_select_side_button_clicked`. Updated the tab widget test to expect the extra tab and created a GUI test for the new button. All tests pass.


## Entry 83 - Remove Contact Angle Alt Tab

**Task:** Remove the temporary Contact Angle Alt tab now that the main contact angle tab works.

**Summary:** Deleted `contact_angle_tab_alt.py` and references to the alternative tab in `MainWindow`, exports and GUI tests. Updated documentation and README accordingly. All tests pass.

## Entry 84 - Highlight contact points

**Task:** Add overlay markers for the substrate contact points P1 and P2.

**Summary:** Extended `draw_drop_overlay` with a ``contact_pts`` parameter to draw yellow dots at the intersection points. Updated `MainWindow.analyze_drop_image` to pass the contact points from ``compute_drop_metrics`` and adjusted the GUI test. All tests pass.

## Entry 85 - Start CODEX refactor plan

**Task:** Begin phase 0 of CODEX_REFACTOR_PLAN by creating a discovery tool.

**Summary:** Added `scripts/generate_legacy_map.py` to analyze import
relationships in the legacy `src` directory and produce
`docs/legacy_map.html`. Executed the script to generate the file and
verified that existing tests still pass.

## Entry 86 - Scaffold refactor package

**Task:** Continue with phase 1 of CODEX_REFACTOR_PLAN by creating the src_alt skeleton.

**Summary:** Added the `src_alt/optical_goniometry` package with stub modules and a minimal CLI. Created an import test under `src_alt/tests` and ensured all tests pass.

## Entry 87 - Rename new package and begin utilities port

**Task:** Rename the refactored package from `optical_goniometry` to `menipy` and start phase 2 of the refactor plan.

**Summary:** All stubs were moved under `src_alt/menipy` and import tests updated. Implemented initial utilities by porting calibration routines, image loader, and a preprocessing function. Added parity tests to verify these functions match the legacy implementations. All tests pass.

## Entry 88 - Port detection modules

**Task:** Continue phase 3 by porting calibration and detection code to the new package.

**Summary:** Implemented needle, substrate and droplet detection algorithms in `menipy.detection`. Added parity tests comparing against the legacy modules to ensure identical results. All tests pass.


## Entry 89 - Port analysis modules

**Task:** Continue phase 4 of CODEX_REFACTOR_PLAN by porting drop analysis algorithms.

**Summary:** Added implementations of `compute_drop_metrics` and related helpers in `menipy.analysis.commons`. Exposed wrapper functions for pendant and sessile modes and created parity tests verifying results match the legacy `src` modules. Updated detection tests for non-deterministic contact line ordering. All tests pass.

## Entry 90 - UI facade with refactored modules

**Task:** Continue the refactor by wiring the new `menipy` analysis and detection code into a UI facade.

**Summary:** Created a subclass of the legacy `MainWindow` that calls refactored detection and analysis functions. Updated package exports and added a basic GUI instantiation test. Adjusted import tests and stabilized pendant detection parity with a fixed RNG. All tests pass.
## Entry 91 - Plugin hook implementation

**Task:** Implement plugin discovery mechanism as per refactor plan.

**Summary:** Added `menipy.plugins.load_plugins` which queries the `og.analysis` entry point group using `importlib.metadata` and populates a global `PLUGINS` registry. Implemented unit test with patched entry points to ensure plugins are loaded correctly.

## Entry 92 - Example plugin and manager

**Task:** Implement a sample sharpening plugin and GUI menu to enable plugins.

**Summary:** Added `sharpen_filter` in `menipy.sharpen_plugin` and registered it as a built-in plugin. Extended the `MainWindow` facade with a plugin manager dialog listing available plugins. Active plugins are applied after loading images. Updated plugin tests for the built-in filter.

\n## Entry 93 - Remove legacy src

**Task:** Eliminate old src package in favor of the fully featured menipy implementation.\n\n**Summary:** Deleted the legacy `src` tree and renamed `src_alt` to `src`. Reinstated necessary modules (GUI, processing, detection) under `menipy` and updated the test suite to import from the new package. Added `tests/conftest.py` to ensure the package is importable. All tests pass.
## Entry 94 - Verify no legacy code\n\n**Task:** Remove all legacy code leaving only the alt implementation and rename the folder to src.\n\n**Summary:** Reviewed the repository and confirmed the previous migration already deleted the legacy src tree and renamed `src_alt` to `src`. All modules now reside under `src/menipy`, with alt geometry utilities in `detectors/geometry_alt.py`. No additional legacy code was present. Test suite executed successfully.

## Entry 95 - GUI entry point

**Task:** Ensure running the package launches the new GUI implementation.

**Summary:** Updated `src/__main__.py` to invoke `menipy.gui.main` and changed the console script in `setup.py` so the `menipy` command opens the graphical interface by default.

## Entry 96 - Remove unused files

**Task:** Clean up remaining unused modules.

**Summary:** Deleted obsolete `io` and `preprocessing` packages, the unused `properties2.py` module, and placeholder UI subpackages. Tests continue to pass, confirming these modules were not required.

## Entry 97 - Relative import for src

**Task:** Fix ModuleNotFoundError when executing `python -m src`.

**Summary:** Modified `src/__main__.py` to use a relative import of `menipy.gui` so running the package with `python -m src` resolves the internal package correctly. Tests still pass.

## Entry 98 - Verify imports

**Task:** Check for remaining import errors after exposing `main()` entry point.

**Summary:** Ran the test suite (53 passed) and executed `python -m src`. The command failed due to missing system library `libEGL.so.1`, indicating a runtime environment issue rather than a Python import error. No additional import errors were found.

## Entry 99 - Refactored UI default

**Task:** Replace legacy GUI exports with the refactored version.

**Summary:** Renamed `gui/main_window.py` to `_legacy_main_window.py` and updated `ui.main_window` to import from the new private module. `menipy.gui.__init__` now exposes `ui.MainWindow`, ensuring the plugin menu is always available. All tests pass.

## Entry 100 - Modularize main window

**Task:** Remove legacy implementation and import the refactored window.

**Summary:** Replaced `_legacy_main_window.py` with `base_window.py` containing a
`BaseMainWindow` class. The refactored UI now subclasses this base class and all
imports use the new module. The old file was deleted.

## Entry 101 - Fix package imports

**Task:** Resolve `ModuleNotFoundError` when launching the GUI with
`python -m src`.

**Summary:** Changed absolute imports in `ui/main_window.py` to package
relative imports so the module works when the project is executed as a
module without installation. Tests pass and running `python -m src`
fails only due to missing GUI libraries, confirming the import issue is
fixed.


## Entry 102 - Add analysis reset button

**Task:** Provide a clear way to return the viewer to the unmodified image.

**Summary:** Added a `Clear Analysis` button below the image view that calls a new `clear_analysis` method. This routine restores the original image, removes detection and analysis overlays, and resets related state. Tests were updated with a new case ensuring the button works. All tests pass.

## Entry 103 - Fix drawing after clear

**Task:** Resolve crash when drawing needle ROI after using Clear Analysis.

**Summary:** Updated `_display_image` to reset ROI and overlay references so cleared items do not leave dangling Qt objects. Tests pass.

## Entry 104 - Reset all overlays on clear

**Task:** Ensure Clear Analysis fully resets drawing modes and calibration items.

**Summary:** Updated `clear_analysis` to disable drawing modes, remove calibration items, and reset internal state. Added a regression test verifying that all overlays are gone and drawing works after clearing.
<<<<<<< HEAD

## Entry 105 - Reset metrics on clear

**Task:** Ensure analysis metrics and result overlays fully reset when clearing.

**Summary:** Added `clear_metrics` helpers to GUI panels and updated `clear_analysis` to reset scale and metrics displays. New tests verify metric labels return to defaults after clearing. All tests pass.
=======
>>>>>>> 3556425b
<|MERGE_RESOLUTION|>--- conflicted
+++ resolved
@@ -632,12 +632,9 @@
 **Task:** Ensure Clear Analysis fully resets drawing modes and calibration items.
 
 **Summary:** Updated `clear_analysis` to disable drawing modes, remove calibration items, and reset internal state. Added a regression test verifying that all overlays are gone and drawing works after clearing.
-<<<<<<< HEAD
 
 ## Entry 105 - Reset metrics on clear
 
 **Task:** Ensure analysis metrics and result overlays fully reset when clearing.
 
-**Summary:** Added `clear_metrics` helpers to GUI panels and updated `clear_analysis` to reset scale and metrics displays. New tests verify metric labels return to defaults after clearing. All tests pass.
-=======
->>>>>>> 3556425b
+**Summary:** Added `clear_metrics` helpers to GUI panels and updated `clear_analysis` to reset scale and metrics displays. New tests verify metric labels return to defaults after clearing. All tests pass.