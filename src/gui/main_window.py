--- conflicted
+++ resolved
@@ -69,11 +69,9 @@
 from .overlay import draw_drop_overlay
 from .items import SubstrateLineItem
 from ..physics.contact_geom import geom_metrics
-<<<<<<< HEAD
+
 from ..detectors.geometry_alt import symmetry_axis, geom_metrics_alt
-=======
-from ..detectors.geometry_alt import symmetry_axis
->>>>>>> 2d71dd9d
+
 
 
 class MainWindow(QMainWindow):
@@ -574,10 +572,8 @@
             mode if mode != "contact-angle-alt" else "contact-angle",
             needle_diam_mm=self.calibration_tab.needle_length.value(),
         )
-<<<<<<< HEAD
         extra = {}
-=======
->>>>>>> 2d71dd9d
+
         if mode in {"contact-angle", "contact-angle-alt"} and self.substrate_line_item is not None:
             p1 = self.substrate_line_item.line().p1()
             p2 = self.substrate_line_item.line().p2()
