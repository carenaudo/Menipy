"""Common, low-level geometric utilities."""

from __future__ import annotations

import numpy as np
from numpy.linalg import lstsq
<<<<<<< HEAD
=======
from typing import Tuple
>>>>>>> 8c727aa2


def fit_circle(points: np.ndarray) -> Tuple[np.ndarray, float]:
    """Fit a circle to 2D points using linear least squares.

    Parameters
    ----------
    points : np.ndarray
        Array of shape (N, 2) with x, y coordinates.

    Returns
    -------
    center : np.ndarray
        Circle center (x, y).
    radius : float
        Circle radius.
    """
    x = points[:, 0]
    y = points[:, 1]
    A = np.c_[2 * x, 2 * y, np.ones_like(x)]
    b = x**2 + y**2
    c, residuals, _, _ = lstsq(A, b, rcond=None)
    center = c[:2]
    radius = np.sqrt(c[2] + center.dot(center))
    return center, radius


def horizontal_intersections(contour: np.ndarray, y: float) -> np.ndarray:
    """Return x-positions where ``contour`` crosses the horizontal line ``y``."""
    if contour.ndim != 2 or contour.shape[1] != 2:
        raise ValueError("contour must be of shape (N, 2)")

    xs = []
    pts1 = contour
    pts2 = np.roll(contour, -1, axis=0)
    for (x1, y1), (x2, y2) in zip(pts1, pts2):
        if (y1 - y) * (y2 - y) <= 0 and y1 != y2:
            t = (y - y1) / (y2 - y1)
            xs.append(float(x1 + t * (x2 - x1)))
    return np.array(xs, dtype=float)


def point_to_segment_distance(pt: np.ndarray, a: np.ndarray, b: np.ndarray) -> float:
    """Return the perpendicular distance from point pt to segment AB.

    pt, a, b are (2,) arrays.
    """
    # vector projection clamped to segment
    ap = pt - a
    ab = b - a
    ab2 = ab.dot(ab)
    if ab2 == 0:
        return float(np.linalg.norm(ap))
    t = max(0.0, min(1.0, ap.dot(ab) / ab2))
    proj = a + t * ab
    return float(np.linalg.norm(pt - proj))


def curvature_estimates(contour: np.ndarray, window: int = 5) -> np.ndarray:
    """Estimate curvature magnitude at each contour point using finite differences.

    Returns an array of length N with non-negative curvature magnitudes. Uses
    a sliding window of `window` points on each side. Window must be >=2.
    """
    if contour.ndim != 2 or contour.shape[1] != 2:
        raise ValueError("contour must be of shape (N, 2)")
    N = len(contour)
    if window < 2:
        raise ValueError("window must be >= 2")
    kappa = np.zeros(N, dtype=float)
    # Work on closed contours by wrapping indices
    for i in range(N):
        im = (i - window) % N
        ip = (i + window) % N
        p0 = contour[im]
        p1 = contour[i]
        p2 = contour[ip]
        v1 = p1 - p0
        v2 = p2 - p1
        # curvature magnitude ~ |angle between v1 and v2| / avg segment length
        norm1 = np.linalg.norm(v1)
        norm2 = np.linalg.norm(v2)
        if norm1 == 0 or norm2 == 0:
            kappa[i] = 0.0
            continue
        cosang = np.clip((v1.dot(v2)) / (norm1 * norm2), -1.0, 1.0)
        ang = np.arccos(cosang)
        avg_len = 0.5 * (norm1 + norm2)
        kappa[i] = ang / (avg_len + 1e-12)
    return kappa


def find_contact_points_from_contour(
    contour: np.ndarray, contact_line: tuple, tolerance: float = 20.0
) -> tuple:
    """Find left/right contact points on a droplet contour given a user-drawn contact line.

    Parameters
    ----------
    contour : np.ndarray
        Array shape (N,2) of contour points (x,y).
    contact_line : tuple
        Pair of points (x1,y1), (x2,y2) describing the user-drawn contact line.
    tolerance : float
        Maximum distance (in pixels) from the line to consider points as candidates.

    Returns
    -------
    (left_pt, right_pt)
        The chosen contact points as 1D numpy arrays (x,y). Returns (None, None)
        if not enough evidence.
    """
    if contour.ndim != 2 or contour.shape[1] != 2:
        raise ValueError("contour must be of shape (N, 2)")

    a = np.array(contact_line[0], dtype=float)
    b = np.array(contact_line[1], dtype=float)

    # Compute distance to the user line for each contour point
    dists = np.array([point_to_segment_distance(p, a, b) for p in contour])

    # Candidate points within tolerance
    candidate_idx = np.where(dists <= tolerance)[0]
    if candidate_idx.size == 0:
        # Expand tolerance heuristically
        candidate_idx = np.argsort(dists)[: max(2, int(0.02 * len(contour)))]

    # Estimate curvature and prefer high-curvature points near the line
    kappa = curvature_estimates(contour, window=5)

    # Score candidates by inverse distance times curvature magnitude
    scores = []
    for idx in candidate_idx:
        score = (1.0 / (dists[idx] + 1e-6)) * (kappa[idx] + 1e-6)
        scores.append((score, idx))
    if not scores:
        return (None, None)

    # Sort candidates by x to separate left/right; use contour x positions
    candidates = sorted(scores, key=lambda s: s[0], reverse=True)

    # If fewer than 2 distinct lateral positions among top candidates, fall back to extremes
    top_indices = [idx for _, idx in candidates[:6]]
    xs = contour[top_indices, 0]
    if np.ptp(xs) < 2.0 and len(contour) >= 2:
        # pick leftmost/rightmost based on projection onto the line perpendicular direction
        proj_axis = np.array([-(b - a)[1], (b - a)[0]])
        proj_vals = (contour[:, :2] - a).dot(proj_axis)
        left_idx = int(np.argmin(proj_vals))
        right_idx = int(np.argmax(proj_vals))
        return (contour[left_idx], contour[right_idx])

    # Choose highest-scoring candidate on the left half and right half relative to contact line midpoint
    mid = 0.5 * (a + b)
    left_cands = [i for _, i in candidates if contour[i, 0] <= mid[0]]
    right_cands = [i for _, i in candidates if contour[i, 0] > mid[0]]

    left_pt = contour[left_cands[0]] if left_cands else None
    right_pt = contour[right_cands[0]] if right_cands else None

    # As fallback, choose best two by score and order them left/right
    if left_pt is None or right_pt is None:
        best_two = [idx for _, idx in candidates[:2]]
        if len(best_two) == 2:
            p0 = contour[best_two[0]]
            p1 = contour[best_two[1]]
            if p0[0] <= p1[0]:
                return (p0, p1)
            else:
                return (p1, p0)

    return (left_pt, right_pt)


def detect_baseline_ransac(
    contour: np.ndarray, threshold: float = 2.0, min_samples: int = 10
) -> tuple[np.ndarray, np.ndarray, float]:
    """Detect baseline using RANSAC for robust line fitting with edge filtering.

    Parameters
    ----------
    contour : np.ndarray
        Array shape (N,2) of contour points (x,y).
    threshold : float
        Maximum distance for inlier classification.
    min_samples : int
        Minimum number of samples to fit initial model.

    Returns
    -------
    p1, p2 : np.ndarray
        Two points defining the baseline.
    confidence : float
        Confidence score (0-1) based on inlier ratio.
    """
    if contour.ndim != 2 or contour.shape[1] != 2:
        raise ValueError("contour must be of shape (N, 2)")

    # Filter edges: prefer points near the bottom of the contour
    y_min = np.min(contour[:, 1])
    y_max = np.max(contour[:, 1])
    bottom_threshold = y_min + 0.3 * (y_max - y_min)  # Bottom 30%
    candidates = contour[contour[:, 1] >= bottom_threshold]

    if len(candidates) < min_samples:
        candidates = contour  # Fallback to all points

    # RANSAC implementation
    best_model = None
    best_inliers = []
    max_iterations = 100

    for _ in range(max_iterations):
        # Random sample
        sample_idx = np.random.choice(
            len(candidates), size=min(min_samples, len(candidates)), replace=False
        )
        sample = candidates[sample_idx]

        if len(sample) < 2:
            continue

        # Fit line to sample
        if len(sample) == 2:
            p1, p2 = sample[0], sample[1]
        else:
            # Fit line using least squares
            x = sample[:, 0]
            y = sample[:, 1]
            A = np.vstack([x, np.ones(len(x))]).T
            m, c = np.linalg.lstsq(A, y, rcond=None)[0]
            # Define endpoints
            x_min, x_max = np.min(x), np.max(x)
            p1 = np.array([x_min, m * x_min + c])
            p2 = np.array([x_max, m * x_max + c])

        # Compute distances to all candidates
        line_vec = p2 - p1
        line_len = np.linalg.norm(line_vec)
        if line_len == 0:
            continue
        unit_vec = line_vec / line_len

        # Vector from p1 to points
        vec_to_points = candidates - p1
        # Projection scalar
        proj = np.dot(vec_to_points, unit_vec)
        # Distance to line
        dists = np.abs(np.cross(vec_to_points, unit_vec))

        # Inliers
        inliers = dists <= threshold
        inlier_count = np.sum(inliers)

        if inlier_count > len(best_inliers):
            best_inliers = inliers
            best_model = (p1, p2)

    if best_model is None:
        # Fallback: horizontal line at bottom
        x_min, x_max = np.min(contour[:, 0]), np.max(contour[:, 0])
        y_bottom = np.max(contour[:, 1])
        p1 = np.array([x_min, y_bottom])
        p2 = np.array([x_max, y_bottom])
        confidence = 0.1
    else:
        p1, p2 = best_model
        confidence = len(best_inliers) / len(candidates) if len(candidates) > 0 else 0.0

    return p1, p2, confidence


def refine_apex_curvature(
    contour: np.ndarray, window: int = 5, subpixel_steps: int = 10
) -> tuple[np.ndarray, float]:
    """Refine apex detection using curvature-based subpixel refinement.

    Parameters
    ----------
    contour : np.ndarray
        Array shape (N,2) of contour points (x,y).
    window : int
        Window size for curvature estimation.
    subpixel_steps : int
        Number of subpixel steps for refinement.

    Returns
    -------
    apex : np.ndarray
        Refined apex point (x,y).
    confidence : float
        Confidence score (0-1) based on curvature peak strength.
    """
    if contour.ndim != 2 or contour.shape[1] != 2:
        raise ValueError("contour must be of shape (N, 2)")

    kappa = curvature_estimates(contour, window=window)

    # Find initial apex candidate (highest curvature point)
    apex_idx = np.argmax(kappa)
    if kappa[apex_idx] == 0:
        # Fallback to lowest y
        apex_idx = np.argmin(contour[:, 1])

    # Subpixel refinement around apex
    start_idx = max(0, apex_idx - window)
    end_idx = min(len(contour), apex_idx + window + 1)
    local_contour = contour[start_idx:end_idx]
    local_kappa = kappa[start_idx:end_idx]

    if len(local_contour) < 3:
        apex = contour[apex_idx]
        confidence = 0.5
    else:
        # Fit quadratic to curvature around peak
        indices = np.arange(len(local_contour))
        try:
            coeffs = np.polyfit(indices, local_kappa, 2)
            # Find maximum of quadratic
            peak_idx = (
                -coeffs[1] / (2 * coeffs[0])
                if coeffs[0] != 0
                else len(local_contour) // 2
            )
            peak_idx = np.clip(peak_idx, 0, len(local_contour) - 1)

            # Interpolate position
            idx_floor = int(np.floor(peak_idx))
            idx_ceil = int(np.ceil(peak_idx))
            if idx_floor == idx_ceil:
                apex = local_contour[idx_floor]
            else:
                frac = peak_idx - idx_floor
                apex = (
                    local_contour[idx_floor] * (1 - frac)
                    + local_contour[idx_ceil] * frac
                )

            # Adjust back to global index
            apex += start_idx

        except np.linalg.LinAlgError:
            apex = contour[apex_idx]

        # Confidence based on curvature peak relative to mean
        mean_kappa = np.mean(kappa)
        peak_kappa = kappa[apex_idx]
        confidence = (
            min(1.0, peak_kappa / (mean_kappa + 1e-6)) if mean_kappa > 0 else 0.5
        )

    return apex, confidence


def estimate_contact_angle_tangent(
    contour: np.ndarray,
    contact_point: np.ndarray,
    substrate_line: tuple[tuple[float, float], tuple[float, float]],
    window_px: int = 15,
    method: str = "poly",
) -> tuple[float, float]:
    """Estimate contact angle using tangent method near contact point.

    Parameters
    ----------
    contour : np.ndarray
        Array shape (N,2) of contour points (x,y).
    contact_point : np.ndarray
        Contact point (x,y).
    substrate_line : tuple
        Substrate line ((x1,y1), (x2,y2)).
    window_px : int
        Window size in pixels around contact point.
    method : str
        "poly" for polynomial fit, "arc" for circle fit.

    Returns
    -------
    angle_deg : float
        Contact angle in degrees.
    rmse : float
        Root mean square error of the fit.
    """
    if contour.ndim != 2 or contour.shape[1] != 2:
        raise ValueError("contour must be of shape (N, 2)")

    # Find points within window of contact point
    distances = np.linalg.norm(contour - contact_point, axis=1)
    mask = distances <= window_px
    local_points = contour[mask]

    if len(local_points) < 5:
        return 90.0, 1.0  # Default to 90 degrees with high error

    # Transform to substrate-aligned coordinates
    p1, p2 = np.array(substrate_line[0], dtype=float), np.array(
        substrate_line[1], dtype=float
    )
    substrate_vec = p2 - p1
    substrate_vec /= np.linalg.norm(substrate_vec)
    perp_vec = np.array([-substrate_vec[1], substrate_vec[0]])

    # Local coordinates: x along substrate, y perpendicular
    local_coords = local_points - p1
    x_local = np.dot(local_coords, substrate_vec)
    y_local = np.dot(local_coords, perp_vec)

    if method == "poly":
        # Fit polynomial to y_local vs x_local
        try:
            coeffs = np.polyfit(x_local, y_local, 2)
            # Derivative at contact point (x=0)
            dy_dx = 2 * coeffs[0] * 0 + coeffs[1]
            angle_rad = np.arctan(dy_dx)
            angle_deg = np.degrees(angle_rad)
            # RMSE
            y_pred = np.polyval(coeffs, x_local)
            rmse = np.sqrt(np.mean((y_local - y_pred) ** 2))
        except np.linalg.LinAlgError:
            angle_deg = 90.0
            rmse = 1.0
    elif method == "arc":
        # Fit circle
        try:
            center, radius = fit_circle(local_points)
            # Tangent at contact point
            vec_to_center = center - contact_point
            dist_to_center = np.linalg.norm(vec_to_center)
            if dist_to_center > 0:
                # Angle between radius vector and substrate normal
                cos_theta = np.dot(vec_to_center, perp_vec) / dist_to_center
                angle_rad = np.arccos(np.clip(cos_theta, -1, 1))
                angle_deg = np.degrees(angle_rad)
            else:
                angle_deg = 90.0
            # RMSE approximation
            distances_to_circle = np.abs(
                np.linalg.norm(local_points - center, axis=1) - radius
            )
            rmse = np.sqrt(np.mean(distances_to_circle**2))
        except:
            angle_deg = 90.0
            rmse = 1.0
    else:
        angle_deg = 90.0
        rmse = 1.0

    return angle_deg, rmse


def estimate_contact_angle_circle_fit(
    contour: np.ndarray,
    contact_point: np.ndarray,
    substrate_line: tuple[tuple[float, float], tuple[float, float]],
    window_px: int = 30,
) -> tuple[float, float]:
    """Estimate contact angle using circle fit method.

    Parameters
    ----------
    contour : np.ndarray
        Array shape (N,2) of contour points (x,y).
    contact_point : np.ndarray
        Contact point (x,y).
    substrate_line : tuple
        Substrate line ((x1,y1), (x2,y2)).
    window_px : int
        Window size in pixels.

    Returns
    -------
    angle_deg : float
        Contact angle in degrees.
    rmse : float
        Root mean square error of the fit.
    """
    if contour.ndim != 2 or contour.shape[1] != 2:
        raise ValueError("contour must be of shape (N, 2)")

    # Find points within window
    distances = np.linalg.norm(contour - contact_point, axis=1)
    mask = distances <= window_px
    local_points = contour[mask]

    if len(local_points) < 5:
        return 90.0, 1.0

    try:
        center, radius = fit_circle(local_points)
        # Vector from center to contact point
        vec_to_contact = contact_point - center
        dist = np.linalg.norm(vec_to_contact)
        if dist > 0:
            # Substrate normal direction
            p1, p2 = np.array(substrate_line[0]), np.array(substrate_line[1])
            substrate_vec = p2 - p1
            perp_vec = np.array([-substrate_vec[1], substrate_vec[0]])
            perp_vec /= np.linalg.norm(perp_vec)

            cos_theta = np.dot(vec_to_contact, perp_vec) / dist
            angle_rad = np.arccos(np.clip(cos_theta, -1, 1))
            angle_deg = np.degrees(angle_rad)
        else:
            angle_deg = 90.0

        # RMSE
        distances_to_circle = np.abs(
            np.linalg.norm(local_points - center, axis=1) - radius
        )
        rmse = np.sqrt(np.mean(distances_to_circle**2))
    except:
        angle_deg = 90.0
        rmse = 1.0

    return angle_deg, rmse


def tangent_angle_at_point(
    contour: np.ndarray,
    contact_point: np.ndarray,
    substrate_line: tuple[tuple[float, float], tuple[float, float]],
    window_px: int = 15,
) -> tuple[float, float]:
    """Estimate contact angle at a point using local tangent (polynomial fit).

    Parameters
    ----------
    contour : np.ndarray
        Array shape (N,2) of contour points (x,y).
    contact_point : np.ndarray
        Contact point (x,y).
    substrate_line : tuple
        Substrate line ((x1,y1), (x2,y2)).
    window_px : int
        Window size in pixels around contact point.

    Returns
    -------
    angle_deg : float
        Contact angle in degrees.
    uncertainty : float
        Uncertainty estimate (RMSE of fit).
    """
    return estimate_contact_angle_tangent(
        contour, contact_point, substrate_line, window_px, method="poly"
    )


def circle_fit_angle_at_point(
    contour: np.ndarray,
    contact_point: np.ndarray,
    substrate_line: tuple[tuple[float, float], tuple[float, float]],
    window_px: int = 30,
) -> tuple[float, float]:
    """Estimate contact angle at a point using local circle fit.

    Parameters
    ----------
    contour : np.ndarray
        Array shape (N,2) of contour points (x,y).
    contact_point : np.ndarray
        Contact point (x,y).
    substrate_line : tuple
        Substrate line ((x1,y1), (x2,y2)).
    window_px : int
        Window size in pixels around contact point.

    Returns
    -------
    angle_deg : float
        Contact angle in degrees.
    uncertainty : float
        Uncertainty estimate (RMSE of fit).
    """
    return estimate_contact_angle_circle_fit(
        contour, contact_point, substrate_line, window_px
    )<|MERGE_RESOLUTION|>--- conflicted
+++ resolved
@@ -4,10 +4,7 @@
 
 import numpy as np
 from numpy.linalg import lstsq
-<<<<<<< HEAD
-=======
 from typing import Tuple
->>>>>>> 8c727aa2
 
 
 def fit_circle(points: np.ndarray) -> Tuple[np.ndarray, float]:
