"""Utilities to apply registered plugin functions into pipeline instances.

The main helper `apply_registered_stages(pipeline, merge_strategy='override')`
merges functions from `menipy.common.registry` into the provided pipeline
instance. `merge_strategy` can be:
- 'override': plugin-provided stage replaces existing pipeline stage
- 'prepend': plugin stage is called before the pipeline's stage
- 'append': plugin stage is called after the pipeline's stage

This is intentionally small and conservative: it does not attempt to import
plugins automatically (discovery should be done elsewhere), it simply looks up
registered utilities and wires them onto a PipelineBase instance.
"""

from __future__ import annotations
from typing import Callable

from menipy.common import registry


def _wrap_chain(first: Callable, second: Callable) -> Callable:
    """Return a function that runs first(ctx) then second(ctx).

    Both callables follow the stage hook signature (ctx) -> Optional[ctx]. If
    the first returns a non-None context, that context is passed to the
    second. The wrapper returns the context from the second (or first if second
    returns None).
    """

    def wrapped(ctx):
        c = first(ctx)
        if c is None:
            c = ctx
        return second(c) or c

    return wrapped


def apply_registered_stages(pipeline, merge_strategy: str = "override") -> None:
    """Apply registered stage utilities to a PipelineBase instance.

    This function mutates the pipeline instance in-place. It looks up the
    pipeline name on `pipeline.name` and applies stage callables registered in
    `registry.PIPELINE_STAGES` as well as utilities in the stage-specific
    registries (preprocessors, scalers, etc.) by matching names. The exact
    merge behaviour is controlled via `merge_strategy`.
    """
    name = getattr(pipeline, "name", None)
    if not name:
        return

    # apply per-pipeline stage entries if the registry exposes them
    if hasattr(registry, "PIPELINE_STAGES"):
        stage_map = getattr(registry, "PIPELINE_STAGES").get(name, {})
        for stage_name, fn in stage_map.items():
            attr = f"do_{stage_name}"
            existing = getattr(pipeline, attr, None)
            if existing is None or merge_strategy == "override":
                setattr(pipeline, attr, fn)
            elif merge_strategy == "prepend":
                setattr(pipeline, attr, _wrap_chain(fn, existing))
            elif merge_strategy == "append":
                setattr(pipeline, attr, _wrap_chain(existing, fn))

    # Helper: map registry names to pipeline stage method names
    registry_to_stage = {
        "preprocessors": "preprocessing",
        "acquisitions": "acquisition",
        "geometries": "geometry",
        "scalers": "scaling",
        "physics": "physics",
        "optimizers": "optimization",
        "outputs": "outputs",
        "overlayers": "overlay",
        "validators": "validation",
    }

    snapshot = registry.get_registry_snapshot()
    for reg_name, stage_name in registry_to_stage.items():
        utils = snapshot.get(reg_name, {})
        # if multiple utils exist, apply them in alphabetical order
        for util_name in sorted(utils.keys()):
            fn = utils[util_name]
            attr = f"do_{stage_name}"
            existing = getattr(pipeline, attr, None)
            if existing is None or merge_strategy == "override":
                setattr(pipeline, attr, fn)
            elif merge_strategy == "prepend":
                setattr(pipeline, attr, _wrap_chain(fn, existing))
            elif merge_strategy == "append":
                setattr(pipeline, attr, _wrap_chain(existing, fn))


# ---------------------------------------------------------------------------
# Plugin Discovery and Loading
# ---------------------------------------------------------------------------

import logging
import sys
import importlib.util
from pathlib import Path
from typing import Optional, Any, List

logger = logging.getLogger(__name__)

# Default plugin directory relative to repository root
_DEFAULT_PLUGIN_DIR = Path(__file__).resolve().parents[3] / "plugins"


def _load_module_from_path(path: Path, module_name: str):
    """Load a Python module from a file path."""
    spec = importlib.util.spec_from_file_location(module_name, str(path))
    if spec is None or spec.loader is None:
        raise ImportError(f"Cannot load spec for {path}")
    mod = importlib.util.module_from_spec(spec)
    sys.modules[module_name] = mod
    spec.loader.exec_module(mod)
    return mod


class PluginLoader:
    """Central plugin loader that scans directories and populates registries."""

    _instance: Optional["PluginLoader"] = None
    _loaded: bool = False

    def __init__(self, plugin_dirs: Optional[List[Path]] = None):
        """Initialize the plugin loader."""
        self.plugin_dirs = plugin_dirs or [_DEFAULT_PLUGIN_DIR]
        self._loaded_modules: dict[str, Any] = {}

    @classmethod
    def instance(cls) -> "PluginLoader":
        """Get or create the singleton instance."""
        if cls._instance is None:
            cls._instance = cls()
        return cls._instance

    @classmethod
    def ensure_loaded(cls) -> int:
        """Ensure plugins are loaded (idempotent). Returns count of loaded plugins."""
        if cls._loaded:
            return len(cls.instance()._loaded_modules)
        return cls.instance().load_all()

    def load_all(self) -> int:
        """Scan all plugin directories and register discovered plugins."""
        count = 0
        for plugin_dir in self.plugin_dirs:
            if not plugin_dir.is_dir():
                logger.debug("Plugin directory does not exist: %s", plugin_dir)
                continue

            for plugin_file in plugin_dir.glob("*.py"):
                if plugin_file.name.startswith("_"):
                    continue

                try:
                    count += self._load_plugin_file(plugin_file)
                except Exception as exc:
                    logger.warning("Failed to load plugin %s: %s", plugin_file, exc)

        PluginLoader._loaded = True
        logger.info(
            "Loaded %d plugins from %d directories", count, len(self.plugin_dirs)
        )
        return count

    def _load_plugin_file(self, path: Path) -> int:
        """Load a single plugin file and register its components."""
        if path.stem in self._loaded_modules:
            return 0

        mod_name = f"menipy_plugins.{path.stem}"
        try:
            mod = _load_module_from_path(path, mod_name)
            self._loaded_modules[path.stem] = mod
            self._register_module_exports(mod, path.stem)
            logger.debug("Loaded plugin: %s", path.stem)
            return 1
        except Exception as exc:
            logger.warning("Error loading plugin %s: %s", path, exc)
            return 0

    def _register_module_exports(self, mod, name: str) -> None:
        """Register individual exported functions from a module."""
        for attr_name in dir(mod):
            if attr_name.startswith("_"):
                continue
            attr = getattr(mod, attr_name, None)
            if not callable(attr):
                continue

            # Register solvers (match laplace, solver in name)
            if (
                "solver" in name.lower()
                or "laplace" in attr_name.lower()
                or "solver" in attr_name.lower()
            ):
                if attr_name not in registry.SOLVERS:
                    registry.SOLVERS.register(attr_name, attr)
                    logger.debug("Registered solver: %s", attr_name)
            # Register edge detectors
            elif "edge" in name.lower() or "detector" in attr_name.lower():
                if attr_name not in registry.EDGE_DETECTORS:
                    registry.EDGE_DETECTORS.register(attr_name, attr)
                    logger.debug("Registered edge detector: %s", attr_name)

    def get_module(self, name: str) -> Optional[Any]:
        """Get a loaded module by name."""
        self.ensure_loaded()
        return self._loaded_modules.get(name)


from typing import Callable, Any


def get_solver(name: str, fallback: Optional[Callable[..., Any]] = None) -> Optional[Callable[..., Any]]:
    """Get a solver by name from the registry (ensures plugins are loaded first)."""
    PluginLoader.ensure_loaded()
    return registry.SOLVERS.get(name, fallback)


def get_edge_detector(
<<<<<<< HEAD
    name: str, fallback: Optional[callable] = None
) -> Optional[callable]:
=======
    name: str, fallback: Optional[Callable[..., Any]] = None
) -> Optional[Callable[..., Any]]:
>>>>>>> 8c727aa2
    """Get an edge detector by name from the registry."""
    PluginLoader.ensure_loaded()
    return registry.EDGE_DETECTORS.get(name, fallback)<|MERGE_RESOLUTION|>--- conflicted
+++ resolved
@@ -222,13 +222,8 @@
 
 
 def get_edge_detector(
-<<<<<<< HEAD
-    name: str, fallback: Optional[callable] = None
-) -> Optional[callable]:
-=======
     name: str, fallback: Optional[Callable[..., Any]] = None
 ) -> Optional[Callable[..., Any]]:
->>>>>>> 8c727aa2
     """Get an edge detector by name from the registry."""
     PluginLoader.ensure_loaded()
     return registry.EDGE_DETECTORS.get(name, fallback)