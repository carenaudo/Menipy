"""Tests for gui module."""

import pytest

try:
    from src.gui import MainWindow
    from PySide6 import QtWidgets
except Exception as exc:
    MainWindow = None
    QtWidgets = None
    missing_dependency = exc
else:
    missing_dependency = None


def test_main_window_exists():
    if MainWindow is None:
        pytest.skip(f"PySide6 not available: {missing_dependency}")
    assert MainWindow is not None


def test_main_window_instantiation():
    if QtWidgets is None:
        pytest.skip("PySide6 not available")
    app = QtWidgets.QApplication.instance() or QtWidgets.QApplication([])
    window = MainWindow()
    assert window.windowTitle() == "Menipy"
    assert window.algorithm_combo.count() >= 2
    window.close()
    app.quit()


def test_load_image_retains_size(tmp_path):
    if QtWidgets is None:
        pytest.skip("PySide6 not available")

    import numpy as np
    import cv2

    img = np.zeros((20, 30, 3), dtype=np.uint8)
    path = tmp_path / "img.png"
    cv2.imwrite(str(path), img)

    app = QtWidgets.QApplication.instance() or QtWidgets.QApplication([])
    window = MainWindow()
    window.load_image(path)

    pixmap = window.pixmap_item.pixmap()
    assert pixmap.width() == 30
    assert pixmap.height() == 20
<<<<<<< HEAD
    assert window.graphics_view.width() == 30
    assert window.graphics_view.height() == 20
=======
>>>>>>> 94bce7e1
    transform = window.graphics_view.transform()
    assert transform.m11() == 1
    assert transform.m22() == 1

    window.close()
    app.quit()<|MERGE_RESOLUTION|>--- conflicted
+++ resolved
@@ -48,11 +48,9 @@
     pixmap = window.pixmap_item.pixmap()
     assert pixmap.width() == 30
     assert pixmap.height() == 20
-<<<<<<< HEAD
     assert window.graphics_view.width() == 30
     assert window.graphics_view.height() == 20
-=======
->>>>>>> 94bce7e1
+
     transform = window.graphics_view.transform()
     assert transform.m11() == 1
     assert transform.m22() == 1
